//! Contains the [L1Retrieval] stage of the derivation pipeline.

use super::L1Traversal;
use crate::{
    traits::{AsyncIterator, ChainProvider, DataAvailabilityProvider, ResettableStage},
    types::{BlockInfo, StageError, StageResult, SystemConfig},
};
use alloc::boxed::Box;
use alloy_primitives::Bytes;
use anyhow::anyhow;
use async_trait::async_trait;

/// The L1 retrieval stage of the derivation pipeline.
#[derive(Debug)]
pub struct L1Retrieval<DAP, CP>
where
    DAP: DataAvailabilityProvider,
    CP: ChainProvider,
{
    /// The previous stage in the pipeline.
    pub prev: L1Traversal<CP>,
    /// The data availability provider to use for the L1 retrieval stage.
    pub provider: DAP,
    /// The current data iterator.
<<<<<<< HEAD
    data: Option<DAP::DataIter>,
=======
    pub(crate) data: Option<DAP::DataIter>,
>>>>>>> 7ee85a35
}

impl<DAP, CP> L1Retrieval<DAP, CP>
where
    DAP: DataAvailabilityProvider,
    CP: ChainProvider,
{
    /// Creates a new L1 retrieval stage with the given data availability provider and previous stage.
    pub fn new(prev: L1Traversal<CP>, provider: DAP) -> Self {
        Self {
            prev,
            provider,
            data: None,
        }
    }

    /// Returns the current L1 block in the traversal stage, if it exists.
    pub fn origin(&self) -> Option<&BlockInfo> {
        self.prev.origin()
    }

    /// Retrieves the next data item from the L1 retrieval stage.
    /// If there is data, it pushes it into the next stage.
    /// If there is no data, it returns an error.
    pub async fn next_data(&mut self) -> StageResult<Bytes> {
        if self.data.is_none() {
            let next = self
                .prev
                .next_l1_block()?
                .ok_or_else(|| anyhow!("No block to retrieve data from"))?;
            self.data = Some(
                self.provider
                    .open_data(&next, self.prev.system_config.batcher_addr)
                    .await?,
            );
        }

        let data = self
            .data
            .as_mut()
            .expect("Cannot be None")
            .next()
            .await
            .unwrap_or(Err(StageError::Eof));
        match data {
            Ok(data) => Ok(data),
            Err(StageError::Eof) => {
                self.data = None;
                Err(StageError::Eof)
            }
            Err(e) => Err(e),
        }
    }
}

#[async_trait]
impl<DAP, CP> ResettableStage for L1Retrieval<DAP, CP>
where
    DAP: DataAvailabilityProvider + Send,
    CP: ChainProvider + Send,
{
    async fn reset(&mut self, base: BlockInfo, cfg: SystemConfig) -> StageResult<()> {
        self.data = Some(self.provider.open_data(&base, cfg.batcher_addr).await?);
        Ok(())
    }
}

#[cfg(test)]
mod tests {
    use super::*;
    use crate::stages::l1_traversal::tests::new_test_traversal;
    use crate::traits::test_utils::{TestDAP, TestIter};
    use alloc::vec;
    use alloy_primitives::Address;

    #[tokio::test]
    async fn test_l1_retrieval_origin() {
        let traversal = new_test_traversal(true, true);
        let dap = TestDAP { results: vec![] };
        let retrieval = L1Retrieval::new(traversal, dap);
        let expected = BlockInfo::default();
        assert_eq!(retrieval.origin(), Some(&expected));
    }

    #[tokio::test]
    async fn test_l1_retrieval_next_data() {
        let traversal = new_test_traversal(true, true);
        let results = vec![Err(StageError::Eof), Ok(Bytes::default())];
        let dap = TestDAP { results };
        let mut retrieval = L1Retrieval::new(traversal, dap);
        assert_eq!(retrieval.data, None);
        let data = retrieval.next_data().await.unwrap();
        assert_eq!(data, Bytes::default());
        assert!(retrieval.data.is_some());
        let retrieval_data = retrieval.data.as_ref().unwrap();
        assert_eq!(retrieval_data.open_data_calls.len(), 1);
        assert_eq!(retrieval_data.open_data_calls[0].0, BlockInfo::default());
        assert_eq!(retrieval_data.open_data_calls[0].1, Address::default());
        // Data should be reset to none and the error should be bubbled up.
        let data = retrieval.next_data().await.unwrap_err();
        assert_eq!(data, StageError::Eof);
        assert!(retrieval.data.is_none());
    }

    #[tokio::test]
    async fn test_l1_retrieval_existing_data_is_respected() {
        let data = TestIter {
            open_data_calls: vec![(BlockInfo::default(), Address::default())],
            results: vec![Ok(Bytes::default())],
        };
        // Create a new traversal with no blocks or receipts.
        // This would bubble up an error if the prev stage
        // (traversal) is called in the retrieval stage.
        let traversal = new_test_traversal(false, false);
        let dap = TestDAP { results: vec![] };
        let mut retrieval = L1Retrieval {
            prev: traversal,
            provider: dap,
            data: Some(data),
        };
        let data = retrieval.next_data().await.unwrap();
        assert_eq!(data, Bytes::default());
        assert!(retrieval.data.is_some());
        let retrieval_data = retrieval.data.as_ref().unwrap();
        assert_eq!(retrieval_data.open_data_calls.len(), 1);
    }

    #[tokio::test]
    async fn test_l1_retrieval_existing_data_errors() {
        let data = TestIter {
            open_data_calls: vec![(BlockInfo::default(), Address::default())],
            results: vec![Err(StageError::Eof)],
        };
        let traversal = new_test_traversal(true, true);
        let dap = TestDAP { results: vec![] };
        let mut retrieval = L1Retrieval {
            prev: traversal,
            provider: dap,
            data: Some(data),
        };
        let data = retrieval.next_data().await.unwrap_err();
        assert_eq!(data, StageError::Eof);
        assert!(retrieval.data.is_none());
    }
}<|MERGE_RESOLUTION|>--- conflicted
+++ resolved
@@ -22,11 +22,7 @@
     /// The data availability provider to use for the L1 retrieval stage.
     pub provider: DAP,
     /// The current data iterator.
-<<<<<<< HEAD
-    data: Option<DAP::DataIter>,
-=======
     pub(crate) data: Option<DAP::DataIter>,
->>>>>>> 7ee85a35
 }
 
 impl<DAP, CP> L1Retrieval<DAP, CP>
